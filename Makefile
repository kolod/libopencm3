##
## This file is part of the libopencm3 project.
##
## Copyright (C) 2009 Uwe Hermann <uwe@hermann-uwe.de>
##
## This library is free software: you can redistribute it and/or modify
## it under the terms of the GNU Lesser General Public License as published by
## the Free Software Foundation, either version 3 of the License, or
## (at your option) any later version.
##
## This library is distributed in the hope that it will be useful,
## but WITHOUT ANY WARRANTY; without even the implied warranty of
## MERCHANTABILITY or FITNESS FOR A PARTICULAR PURPOSE.  See the
## GNU Lesser General Public License for more details.
##
## You should have received a copy of the GNU Lesser General Public License
## along with this library.  If not, see <http://www.gnu.org/licenses/>.
##

PREFIX		?= arm-none-eabi
#PREFIX		?= arm-elf
DESTDIR		?= /usr/local
INCDIR		= $(DESTDIR)/$(PREFIX)/include
LIBDIR		= $(DESTDIR)/$(PREFIX)/lib
SHAREDIR	= $(DESTDIR)/$(PREFIX)/share/libopencm3/scripts
INSTALL		= install

<<<<<<< HEAD
TARGETS = stm32/f1 stm32/f2 stm32/f4 lpc13xx lpc17xx lm3s efm32/tinygecko
=======
SRCLIBDIR = $(shell pwd)/lib
TARGETS = stm32/f1 stm32/f2 stm32/f4 lpc13xx lpc17xx lpc43xx lm3s 
>>>>>>> dcd98dde

# Be silent per default, but 'make V=1' will show all compiler calls.
ifneq ($(V),1)
Q := @
# Do not print "Entering directory ...".
MAKEFLAGS += --no-print-directory
endif

all: build

build: lib examples

lib:
	$(Q)for i in $(addprefix $@/,$(TARGETS)); do \
		if [ -d $$i ]; then \
			printf "  BUILD   $$i\n"; \
			$(MAKE) -C $$i SRCLIBDIR=$(SRCLIBDIR) || exit $?; \
		fi; \
	done

examples: lib
	$(Q)for i in $(addsuffix /*/*,$(addprefix $@/,$(TARGETS))); do \
		if [ -d $$i ]; then \
			printf "  BUILD   $$i\n"; \
			$(MAKE) -C $$i || exit $?; \
		fi; \
	done

install: lib
	@printf "  INSTALL headers\n"
	$(Q)$(INSTALL) -d $(INCDIR)/libopencm3
	$(Q)$(INSTALL) -d $(LIBDIR)
	$(Q)$(INSTALL) -d $(SHAREDIR)
	$(Q)cp -r include/libopencm3/* $(INCDIR)/libopencm3
	@printf "  INSTALL libs\n"
	$(Q)$(INSTALL) -m 0644 lib/*.a $(LIBDIR)
	@printf "  INSTALL ldscripts\n"
	$(Q)$(INSTALL) -m 0644 lib/*.ld $(LIBDIR)
	@printf "  INSTALL scripts\n"
	$(Q)$(INSTALL) -m 0644 scripts/* $(SHAREDIR)

doxy:
	doxygen Doxyfile

clean:
	$(Q)for i in $(addprefix lib/,$(TARGETS)) \
		     $(addsuffix /*/*,$(addprefix examples/,$(TARGETS))); do \
		if [ -d $$i ]; then \
			printf "  CLEAN   $$i\n"; \
			$(MAKE) -C $$i clean SRCLIBDIR=$(SRCLIBDIR) || exit $?; \
		fi; \
	done
	@printf "  CLEAN   doxygen\n"
	$(Q)rm -rf doxygen

.PHONY: build lib examples install doxy clean
<|MERGE_RESOLUTION|>--- conflicted
+++ resolved
@@ -25,12 +25,8 @@
 SHAREDIR	= $(DESTDIR)/$(PREFIX)/share/libopencm3/scripts
 INSTALL		= install
 
-<<<<<<< HEAD
-TARGETS = stm32/f1 stm32/f2 stm32/f4 lpc13xx lpc17xx lm3s efm32/tinygecko
-=======
 SRCLIBDIR = $(shell pwd)/lib
-TARGETS = stm32/f1 stm32/f2 stm32/f4 lpc13xx lpc17xx lpc43xx lm3s 
->>>>>>> dcd98dde
+TARGETS = stm32/f1 stm32/f2 stm32/f4 lpc13xx lpc17xx lpc43xx lm3s  efm32/tinygecko
 
 # Be silent per default, but 'make V=1' will show all compiler calls.
 ifneq ($(V),1)
